QDLSCAN:
  ApplicationController:
    import_path : qdlutils.applications.qdlscan.application_controller
    class_name : ScanController
    hardware :
      counter : Counter
      x_axis_control : PiezoX
      y_axis_control : PiezoY
      z_axis_control : PiezoZ
    configure :
      inter_scan_settle_time : 0.01

  Counter:
    import_path : qdlutils.hardware.nidaq.counters.nidaqtimedratecounter
    class_name  : NidaqTimedRateCounter
    configure :
      daq_name : Dev1               # NI DAQ Device Name
      signal_terminal : PFI0        # DAQ Write channel
      clock_terminal :              # Digital input terminal for external clock (blank if using internal)
      clock_rate: 100000            # NI DAQ clock rate in Hz
      sample_time_in_seconds : 1    # Sampling time in seconds (updates later in scan)
      read_write_timeout : 10       # timeout in seconds for read/write operations
      signal_counter : ctr0         # NIDAQ counter to use for count

  PiezoX:
    import_path : qdlutils.hardware.nidaq.analogoutputs.nidaqposition
    class_name  : NidaqPositionController
    configure:
      device_name: Dev1
      write_channel: ao0
      read_channel: 
      move_settle_time: 0.0         # Time in seconds to wait after movement
      scale_microns_per_volt: 5     # Number of microns moved per volt
      zero_microns_volt_offset: 5   # Value of voltage at position 0 microns
      min_position: -25.0           # Minimum position in microns
      max_position: 25.0            # Maximum position in microns
      invert_axis: True             # If True, modifies scale and offset internally to invert axis

  PiezoY:
    import_path : qdlutils.hardware.nidaq.analogoutputs.nidaqposition
    class_name  : NidaqPositionController
    configure:
      device_name: Dev1
      write_channel: ao1
      read_channel: 
      move_settle_time: 0.0
      scale_microns_per_volt: 5
      zero_microns_volt_offset: 5
      min_position: -25.0
      max_position: 25.0
      invert_axis: True

  PiezoZ:
    import_path : qdlutils.hardware.nidaq.analogoutputs.nidaqposition
    class_name  : NidaqPositionController
    configure:
      device_name: Dev1
      write_channel: ao2
      read_channel: 
      move_settle_time: 0.0
      scale_microns_per_volt: 5
      zero_microns_volt_offset: 5
<<<<<<< HEAD
      min_position: -25.0
      max_position: 25.0
      invert_axis: True
=======
      min_position: -40.0
      max_position: 40.0
      invert_axis: False
>>>>>>> 31006e60
<|MERGE_RESOLUTION|>--- conflicted
+++ resolved
@@ -60,12 +60,6 @@
       move_settle_time: 0.0
       scale_microns_per_volt: 5
       zero_microns_volt_offset: 5
-<<<<<<< HEAD
       min_position: -25.0
       max_position: 25.0
-      invert_axis: True
-=======
-      min_position: -40.0
-      max_position: 40.0
-      invert_axis: False
->>>>>>> 31006e60
+      invert_axis: True